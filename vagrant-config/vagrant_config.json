{
  "vm_box": "archlinux/archlinux",
  "vm_box_version": "20241001.267073",
  "box_check_update": true,
  "vm_hostname": "dev-env",
  "vm_memory": "4096",
  "vm_cpus": 5,
  "vb_gui": true,
  "graphics_controller": "Vboxsvga",
  
  "vb_display": {
    "video_memory": 128,
    "3d_acceleration": false,
    "remote_display": false,
    "remote_display_port": 3389,
    "monitor_count": 1,
    "custom_resolution": "1920x1080x32"
  },
  
  "storage": {
    "additional_disks": [
    ],
    "controller": "SATA"
  },
  
  "vb_performance": {
    "pae": true,
    "nested_paging": true,
    "large_pages": true,
    "vtx_vpid": true,
    "hw_virtualization": true,
    "io_apic": true,
    "page_fusion": true
  },
  
  "vb_clipboard": "bidirectional",
  "ssh_forward_x11": true,
  "ssh_insert_key": false,
  "forward_jupyter_port": false,
<<<<<<< HEAD
  
  "port_forwarding": [],
  
=======
  "port_forwarding": [
  ],
>>>>>>> 6f4decca
  "synced_folders": [
    {
      "guest": "/home/vagrant/TruWork",
      "host": "~/TruWork",
      "create": true
    }
  ],
  
  "provision": [
    {
      "type": "shell",
      "path": "vagrant-scripts/vagrant_setup_arch.sh"
    }
  ],
  
  "networks": [
    {
      "type": "private_network",
      "dhcp": true
    }
  ],
  
  "environment_variables": {},
  "user_shell": "zsh",
  "swap_size": "4G",
  "default_swap_size": "1G"
}
<|MERGE_RESOLUTION|>--- conflicted
+++ resolved
@@ -1,74 +1,67 @@
-{
-  "vm_box": "archlinux/archlinux",
-  "vm_box_version": "20241001.267073",
-  "box_check_update": true,
-  "vm_hostname": "dev-env",
-  "vm_memory": "4096",
-  "vm_cpus": 5,
-  "vb_gui": true,
-  "graphics_controller": "Vboxsvga",
-  
-  "vb_display": {
-    "video_memory": 128,
-    "3d_acceleration": false,
-    "remote_display": false,
-    "remote_display_port": 3389,
-    "monitor_count": 1,
-    "custom_resolution": "1920x1080x32"
-  },
-  
-  "storage": {
-    "additional_disks": [
-    ],
-    "controller": "SATA"
-  },
-  
-  "vb_performance": {
-    "pae": true,
-    "nested_paging": true,
-    "large_pages": true,
-    "vtx_vpid": true,
-    "hw_virtualization": true,
-    "io_apic": true,
-    "page_fusion": true
-  },
-  
-  "vb_clipboard": "bidirectional",
-  "ssh_forward_x11": true,
-  "ssh_insert_key": false,
-  "forward_jupyter_port": false,
-<<<<<<< HEAD
-  
-  "port_forwarding": [],
-  
-=======
-  "port_forwarding": [
-  ],
->>>>>>> 6f4decca
-  "synced_folders": [
-    {
-      "guest": "/home/vagrant/TruWork",
-      "host": "~/TruWork",
-      "create": true
-    }
-  ],
-  
-  "provision": [
-    {
-      "type": "shell",
-      "path": "vagrant-scripts/vagrant_setup_arch.sh"
-    }
-  ],
-  
-  "networks": [
-    {
-      "type": "private_network",
-      "dhcp": true
-    }
-  ],
-  
-  "environment_variables": {},
-  "user_shell": "zsh",
-  "swap_size": "4G",
-  "default_swap_size": "1G"
-}
+{
+  "vm_box": "archlinux/archlinux",
+  "vm_box_version": "20241001.267073",
+  "box_check_update": true,
+  "vm_hostname": "dev-env",
+  "vm_memory": "4096",
+  "vm_cpus": 5,
+  "vb_gui": true,
+  "graphics_controller": "Vboxsvga",
+  
+  "vb_display": {
+    "video_memory": 128,
+    "3d_acceleration": false,
+    "remote_display": false,
+    "remote_display_port": 3389,
+    "monitor_count": 1,
+    "custom_resolution": "1920x1080x32"
+  },
+  
+  "storage": {
+    "additional_disks": [
+    ],
+    "controller": "SATA"
+  },
+  
+  "vb_performance": {
+    "pae": true,
+    "nested_paging": true,
+    "large_pages": true,
+    "vtx_vpid": true,
+    "hw_virtualization": true,
+    "io_apic": true,
+    "page_fusion": true
+  },
+  
+  "vb_clipboard": "bidirectional",
+  "ssh_forward_x11": true,
+  "ssh_insert_key": false,
+  "forward_jupyter_port": false,
+  "port_forwarding": [],
+  "synced_folders": [
+    {
+      "guest": "/home/vagrant/TruWork",
+      "host": "~/TruWork",
+      "create": true
+    }
+  ],
+  
+  "provision": [
+    {
+      "type": "shell",
+      "path": "vagrant-scripts/vagrant_setup_arch.sh"
+    }
+  ],
+  
+  "networks": [
+    {
+      "type": "private_network",
+      "dhcp": true
+    }
+  ],
+  
+  "environment_variables": {},
+  "user_shell": "zsh",
+  "swap_size": "4G",
+  "default_swap_size": "1G"
+}